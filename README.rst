=====
Manager
=====

Polls is a simple Django app to conduct Web-based polls. For each
question, visitors can choose between a fixed number of answers.

Detailed documentation is in the "docs" directory.

Quick start
-----------

1. Add "polls" to your INSTALLED_APPS setting like this::

    INSTALLED_APPS = [
        ...
        'polls',
    ]

<<<<<<< HEAD
2. Include the polls URLconf in your project urls.py like this::

    url(r'^polls/', include('polls.urls')),

3. Run `python manage.py migrate` to create the polls models.

4. Start the development server and visit http://127.0.0.1:8000/admin/
   to create a poll (you'll need the Admin app enabled).
=======
2. Incluir en tu settings

```sh
AUTH_USER_MODEL = 'manager.Users'
```
>>>>>>> ea162ec5

5. Visit http://127.0.0.1:8000/polls/ to participate in the poll.<|MERGE_RESOLUTION|>--- conflicted
+++ resolved
@@ -17,21 +17,8 @@
         'polls',
     ]
 
-<<<<<<< HEAD
-2. Include the polls URLconf in your project urls.py like this::
-
-    url(r'^polls/', include('polls.urls')),
-
-3. Run `python manage.py migrate` to create the polls models.
-
-4. Start the development server and visit http://127.0.0.1:8000/admin/
-   to create a poll (you'll need the Admin app enabled).
-=======
 2. Incluir en tu settings
 
 ```sh
 AUTH_USER_MODEL = 'manager.Users'
-```
->>>>>>> ea162ec5
-
-5. Visit http://127.0.0.1:8000/polls/ to participate in the poll.+```